--- conflicted
+++ resolved
@@ -174,15 +174,6 @@
 tests.ipynb
 score_data.ipynb
 
-<<<<<<< HEAD
-# Random
-Figures/
-*.ai 
-.vscode/
-
-# R
-.Rhistory
-=======
 # R files
 R_comparison_clusters/
 cluster.stability/
@@ -195,4 +186,9 @@
 *.Rmd
 *.Rnw
 *.lock
->>>>>>> b4f76741
+score_data.ipynb
+
+# Random
+Figures/
+*.ai 
+.vscode/