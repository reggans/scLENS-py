--- conflicted
+++ resolved
@@ -84,10 +84,14 @@
                 X_clean = data.iloc[normal_cells, self.normal_genes].values
 
                 print(f'Removed {data.shape[0] - len(normal_cells)} cells and {data.shape[1] - len(self.normal_genes)} genes in QC')
+
+                print(f'Removed {data.shape[0] - len(normal_cells)} cells and {data.shape[1] - len(self.normal_genes)} genes in QC')
             else:
                 normal_cells = np.where((np.sum(data, axis=1) > self.min_tp) &
                                 (np.count_nonzero(data, axis=1) >= self.min_genes_per_cell))[0]
                 X_clean = data[normal_cells, self.normal_genes]
+
+                print(f'Removed {data.shape[0] - len(normal_cells)} cells and {data.shape[1] - len(self.normal_genes)} genes in QC')
 
                 print(f'Removed {data.shape[0] - len(normal_cells)} cells and {data.shape[1] - len(self.normal_genes)} genes in QC')
 
@@ -121,11 +125,7 @@
             
             self._raw = data.iloc[self.normal_cells, self.normal_genes]
 
-<<<<<<< HEAD
             print(f'Removed {data.shape[0] - len(self.normal_cells)} cells and {data.shape[1] - len(self.normal_genes)} genes in QC')
-=======
-            print(f'Removed {data.shape[0] - len(normal_cells)} cells and {data.shape[1] - len(self.normal_genes)} genes in QC')
->>>>>>> b4f76741
         else:
             self.normal_genes = np.where((np.sum(data, axis=0) > min_tp) &
                                     (np.count_nonzero(data, axis=0) >= min_cells_per_gene))[0]
@@ -133,13 +133,8 @@
                                     (np.count_nonzero(data, axis=1) >= min_genes_per_cell))[0]
             
             self._raw = pd.DataFrame(data[self.normal_cells][:, self.normal_genes])
-<<<<<<< HEAD
 
             print(f'Removed {data.shape[0] - len(self.normal_cells)} cells and {data.shape[1] - len(self.normal_genes)} genes in QC')
-=======
-            
-            print(f'Removed {data.shape[0] - len(normal_cells)} cells and {data.shape[1] - len(self.normal_genes)} genes in QC')
->>>>>>> b4f76741
         
         X = torch.tensor(self._raw.values).to(self.device, dtype=torch.double)
         
